--- conflicted
+++ resolved
@@ -22,15 +22,6 @@
 {
 public:
     /** Constructor. */
-<<<<<<< HEAD
-    Model(const double x0, const double tF);
-
-    /** Virtual function to simulate a process. */
-    virtual double singleSimulation(mt19937_64& gen, const unsigned int n) = 0;
-
-    /** Virtual function to simulate two processes. */
-    virtual pair<double, double> doubleSimulation(mt19937_64& gen, const unsigned int n1, const unsigned int n2) = 0;
-=======
     Model(const Eigen::VectorXd x0, const double tF);
 
     /** Pure virtual drift function of the model: \f$b(t,x)\f$. */
@@ -39,7 +30,6 @@
     virtual Eigen::MatrixXd sigma(const double t, const Eigen::VectorXd x) = 0;
     /** Pure virtual random variable realization */
     virtual Eigen::VectorXd random(mt19937_64& gen) = 0;
->>>>>>> f7e8eba7
 
     /** @name Getters
      * @{ */
